--- conflicted
+++ resolved
@@ -1,59 +1,8 @@
 use super::*;
-<<<<<<< HEAD
-use eth_types::{LogEntry, Receipt};
-use rlp::{Decodable, Encodable, Rlp};
-pub trait Eth2Prover {
-	fn verify_trie_proof(expected_root: H256, key: Vec<u8>, proof: Vec<Vec<u8>>) -> Vec<u8> {
-		let mut actual_key = vec![];
-		for el in key {
-			actual_key.push(el / 16);
-			actual_key.push(el % 16);
-		}
 
-		Self::_verify_trie_proof((expected_root.0 .0).into(), &actual_key, &proof, 0, 0)
-	}
-
-	fn verify_log_entry(
-		log_index: u64,
-		log_entry_data: Vec<u8>,
-		receipt_index: u64,
-		receipt_data: Vec<u8>,
-		header_data: Vec<u8>,
-		proof: Vec<Vec<u8>>,
-	) -> bool {
-		let log_entry: LogEntry = rlp::decode(log_entry_data.as_slice()).unwrap();
-		let receipt: Receipt = rlp::decode(receipt_data.as_slice()).unwrap();
-		let header: BlockHeader = rlp::decode(header_data.as_slice()).unwrap();
-
-		#[cfg(feature = "std")]
-		{
-			println!("log {:?}", log_entry);
-			println!("receipt {:?}", receipt);
-			println!("Header {:?}", header);
-		}
-
-		// Verify receipt included into header
-		let verification_result = Self::verify_trie_proof(
-			header.receipts_root,
-			rlp::encode(&receipt_index).to_vec(),
-			proof,
-		);
-
-		return verification_result == receipt_data
-	}
-
-	fn _verify_trie_proof(
-		expected_root: Vec<u8>,
-		key: &Vec<u8>,
-		proof: &Vec<Vec<u8>>,
-		key_index: usize,
-		proof_index: usize,
-	) -> Vec<u8>;
-=======
-
-pub trait Eth2Prover {
-	pub trait VerifyBlockHeaderExists {
-		fn verify_block_header_exists(header: BlockHeader, typed_chain_id: TypedChainId) -> bool;
-	}
->>>>>>> 6927e84a
+pub trait VerifyBlockHeaderExists {
+	fn verify_block_header_exists(
+		header: BlockHeader,
+		typed_chain_id: TypedChainId,
+	) -> Result<bool, DispatchError>;
 }