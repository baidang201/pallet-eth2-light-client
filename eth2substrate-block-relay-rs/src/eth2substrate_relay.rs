use crate::{
	config::Config,
	prometheus_metrics,
	prometheus_metrics::{
		CHAIN_FINALIZED_EXECUTION_BLOCK_HEIGHT_ON_ETH,
		CHAIN_FINALIZED_EXECUTION_BLOCK_HEIGHT_ON_SUBSTRATE, FAILS_ON_HEADERS_SUBMISSION,
		FAILS_ON_UPDATES_SUBMISSION, LAST_FINALIZED_ETH_SLOT, LAST_FINALIZED_ETH_SLOT_ON_SUBSTRATE,
	},
};

use consensus_types::{
	network_config::{Network, NetworkConfig},
	EPOCHS_PER_SYNC_COMMITTEE_PERIOD, SLOTS_PER_EPOCH,
};
use core::cmp::max;
use eth2_pallet_init::eth_client_pallet_trait::EthClientPalletTrait;
use eth_rpc_client::{
	beacon_rpc_client::BeaconRPCClient, eth1_rpc_client::Eth1RPCClient,
	hand_made_finality_light_client_update::HandMadeFinalityLightClientUpdate,
};
use eth_types::{
	eth2::{Epoch, ForkVersion, LightClientUpdate},
	pallet::ClientMode,
	primitives::FinalExecutionStatus,
	BlockHeader,
};
use log::{debug, info, trace, warn};
use min_max::*;
use std::{cmp, str::FromStr, thread, time::Duration, vec::Vec};
use tokio::time::sleep;
use min_max::*;

const ONE_EPOCH_IN_SLOTS: u64 = 32;

macro_rules! skip_fail {
    ($res:expr, $msg:expr, $sleep_time:expr) => {
        match $res {
            Ok(val) => val,
            Err(e) => {
                warn!(target: "relay", "{}. Error: {:?}", $msg, e);
                trace!(target: "relay", "Sleep {} secs before next loop", $sleep_time);
                tokio::time::sleep(Duration::from_secs($sleep_time)).await;
                continue;
            }
        }
    };
}

macro_rules! return_on_fail {
    ($res:expr, $msg:expr) => {
        match $res {
            Ok(val) => val,
            Err(e) => {
                warn!(target: "relay", "{}. Error: {:?}", $msg, e);
                return;
            }
        }
    };
}

macro_rules! return_val_on_fail {
    ($res:expr, $msg:expr, $val:expr) => {
        match $res {
            Ok(val) => val,
            Err(e) => {
                warn!(target: "relay", "{}. Error: {:?}", $msg, e);
                return $val;
            }
        }
    };
}

macro_rules! return_val_on_fail_and_sleep {
    ($res:expr, $msg:expr, $sleep_time:expr, $val:expr) => {
        match $res {
            Ok(val) => val,
            Err(e) => {
                warn!(target: "relay", "{}. Error: {}", $msg, e);
                trace!(target: "relay", "Sleep {} secs before next loop", $sleep_time);
                sleep(Duration::from_secs($sleep_time)).await;
                return $val;
            }
        }
    };
}

pub struct Eth2SubstrateRelay {
	beacon_rpc_client: BeaconRPCClient,
	eth1_rpc_client: Eth1RPCClient,
	eth_client_pallet: Box<dyn EthClientPalletTrait>,
	headers_batch_size: u64,
	fork_epoch: Epoch,
	fork_version: ForkVersion,
	genesis_validators_root: [u8; 32],
	interval_between_light_client_updates_submission_in_epochs: u64,
	max_blocks_for_finalization: u64,
	terminate: bool,
	next_light_client_update: Option<LightClientUpdate>,
	sleep_time_on_sync_secs: u64,
	sleep_time_after_submission_secs: u64,
	get_light_client_update_by_epoch: bool,
}

impl Eth2SubstrateRelay {
	pub async fn init(config: &Config, eth_pallet: Box<dyn EthClientPalletTrait>) -> Self {
		info!(target: "relay", "=== Relay initialization === ");

		let beacon_rpc_client = BeaconRPCClient::new(
			&config.beacon_endpoint,
			config.eth_requests_timeout_seconds,
			config.state_requests_timeout_seconds,
			Some(config.beacon_rpc_version.clone()),
		);

		info!(target: "relay", "=== Beacon RPC Instantiated === ");
		let next_light_client_update =
			Self::get_light_client_update_from_file(config, &beacon_rpc_client)
				.await
				.expect("Error on parsing light client update");

		info!(target: "relay", "=== Next Light Client Update Parsed === ");

		let eth2_network: NetworkConfig =
			NetworkConfig::new(&Network::from_str(&config.ethereum_network.to_string()).unwrap());

		let eth2substrate_relayer = Eth2SubstrateRelay {
			beacon_rpc_client,
			eth1_rpc_client: Eth1RPCClient::new(&config.eth1_endpoint),
			headers_batch_size: config.headers_batch_size as u64,
			interval_between_light_client_updates_submission_in_epochs: config
				.interval_between_light_client_updates_submission_in_epochs,
			max_blocks_for_finalization: config.max_blocks_for_finalization,
			terminate: false,
			next_light_client_update,
			sleep_time_on_sync_secs: config.sleep_time_on_sync_secs,
			sleep_time_after_submission_secs: config.sleep_time_after_submission_secs,
			eth_client_pallet: eth_pallet,
			fork_epoch: eth2_network.capella_fork_epoch,
			fork_version: eth2_network.capella_fork_version,
			genesis_validators_root: eth2_network.genesis_validators_root,
			get_light_client_update_by_epoch: config
				.get_light_client_update_by_epoch
				.unwrap_or(false),
		};

		if let Some(port) = config.prometheus_metrics_port {
			thread::spawn(move || prometheus_metrics::run_prometheus_service(port));
		}

		eth2substrate_relayer
	}

	async fn get_last_finalized_slot_on_substrate(&self) -> anyhow::Result<u64> {
		let last_finalized_slot_on_substrate =
			self.eth_client_pallet.get_finalized_beacon_block_slot().await?;
		LAST_FINALIZED_ETH_SLOT_ON_SUBSTRATE.inc_by(cmp::max(
			0,
			last_finalized_slot_on_substrate as i64 - LAST_FINALIZED_ETH_SLOT_ON_SUBSTRATE.get(),
		));

		if let Ok(last_block_number) = self
			.beacon_rpc_client
			.get_block_number_for_slot(types::Slot::new(last_finalized_slot_on_substrate))
			.await
		{
			CHAIN_FINALIZED_EXECUTION_BLOCK_HEIGHT_ON_SUBSTRATE.inc_by(cmp::max(
				0,
				last_block_number as i64 -
					CHAIN_FINALIZED_EXECUTION_BLOCK_HEIGHT_ON_SUBSTRATE.get(),
			));
		}

		Ok(last_finalized_slot_on_substrate)
	}

	async fn get_last_finalized_slot_on_eth(&self) -> anyhow::Result<u64> {
		let last_finalized_slot_on_eth =
			self.beacon_rpc_client.get_last_finalized_slot_number().await?.as_u64();

		LAST_FINALIZED_ETH_SLOT
			.inc_by(cmp::max(0, last_finalized_slot_on_eth as i64 - LAST_FINALIZED_ETH_SLOT.get()));

		if let Ok(last_block_number) = self
			.beacon_rpc_client
			.get_block_number_for_slot(types::Slot::new(last_finalized_slot_on_eth))
			.await
		{
			CHAIN_FINALIZED_EXECUTION_BLOCK_HEIGHT_ON_ETH.inc_by(cmp::max(
				0,
				last_block_number as i64 - CHAIN_FINALIZED_EXECUTION_BLOCK_HEIGHT_ON_ETH.get(),
			));
		}

		Ok(last_finalized_slot_on_eth)
	}

	pub async fn run(&mut self, max_iterations: Option<u64>) {
		info!(target: "relay", "=== Relay running ===");
		let mut iter_id = 0;
		while !self.terminate {
			iter_id += 1;
			self.set_terminate(iter_id, max_iterations);
			skip_fail!(
				self.wait_for_synchronization().await,
				"Fail to get sync status",
				self.sleep_time_on_sync_secs
			);

			info!(target: "relay", "== New relay loop ==");
			tokio::time::sleep(Duration::from_secs(12)).await;

			let client_mode: ClientMode = skip_fail!(
				self.eth_client_pallet.get_client_mode().await,
				"Fail to get client mode",
				self.sleep_time_on_sync_secs
			);

			let submitted_in_this_iteration = match client_mode {
				ClientMode::SubmitLightClientUpdate => self.submit_light_client_update().await,
				ClientMode::SubmitHeader => self.submit_headers().await,
			};

			if !submitted_in_this_iteration {
				info!(target: "relay", "Sync with ETH network. Sleep {} secs", self.sleep_time_on_sync_secs);
				sleep(Duration::from_secs(self.sleep_time_on_sync_secs)).await;
			}
		}
	}

	async fn submit_light_client_update(&mut self) -> bool {
		info!(target: "relay", "Submit Light Client Update mode");
		self.send_light_client_updates_with_checks().await
	}

	async fn get_max_block_number(&mut self) -> anyhow::Result<u64> {
		if let Some(tail_block_number) =
			self.eth_client_pallet.get_unfinalized_tail_block_number().await?
		{
			Ok(tail_block_number - 1)
		} else {
			self.beacon_rpc_client
				.get_block_number_for_slot(types::Slot::new(
					self.eth_client_pallet.get_finalized_beacon_block_slot().await?,
				))
				.await
		}
	}

	async fn submit_headers(&mut self) -> bool {
		info!(target: "relay", "Submit Headers mode");

		let min_block_number = return_val_on_fail!(
			self.eth_client_pallet.get_last_block_number().await,
			"Failed to get last block number",
			false
		) + 1;

		loop {
			info!(target: "relay", "= Creating headers batch =");

			let current_block_number = return_val_on_fail!(
				self.get_max_block_number().await,
				"Failed to fetch max block number",
				false
			);

			let min_block_number_in_batch =
				max(min_block_number, current_block_number - self.headers_batch_size + 1);
			info!(target: "relay", "Get headers block_number=[{}, {}]", min_block_number_in_batch, current_block_number);

			let min_max = min_max!(min_block_number_in_batch, current_block_number);
			let mut headers = skip_fail!(
<<<<<<< HEAD
				self.get_execution_blocks_between(min_max.0, min_max.1)
					.await,
=======
				self.get_execution_blocks_between(min_max.0, min_max.1).await,
>>>>>>> 30cdbc45
				"Network problems during fetching execution blocks",
				self.sleep_time_on_sync_secs
			);
			headers.reverse();

			if !self.submit_execution_blocks(headers).await {
				return false
			}

			if min_block_number_in_batch == min_block_number {
				break
			}
		}

		true
	}

	async fn wait_for_synchronization(&self) -> anyhow::Result<()> {
		while self.beacon_rpc_client.is_syncing().await? ||
			self.eth1_rpc_client.is_syncing().await?
		{
			info!(target: "relay", "Waiting for sync...");
			tokio::time::sleep(Duration::from_secs(self.sleep_time_on_sync_secs)).await;
		}
		Ok(())
	}

	async fn get_light_client_update_from_file(
		config: &Config,
		beacon_rpc_client: &BeaconRPCClient,
	) -> anyhow::Result<Option<LightClientUpdate>> {
		let mut next_light_client_update: Option<LightClientUpdate> = None;
		if let Some(path_to_attested_state) = config.clone().path_to_attested_state {
			if config.clone().include_next_sync_committee_to_light_client {
				next_light_client_update = Some(
                    HandMadeFinalityLightClientUpdate::get_light_client_update_from_file_with_next_sync_committee(
                        beacon_rpc_client,
                        &path_to_attested_state,
                    )
					.await
					.expect("Error on getting light client update from file"),
                );
			} else {
				next_light_client_update = Some(
					HandMadeFinalityLightClientUpdate::get_finality_light_client_update_from_file(
						beacon_rpc_client,
						&path_to_attested_state,
					)
					.await
					.expect("Error on getting light client update from file"),
				);
			}
		}
		Ok(next_light_client_update)
	}

	fn set_terminate(&mut self, iter_id: u64, max_iterations: Option<u64>) {
		if let Some(max_iter) = max_iterations {
			if iter_id > max_iter {
				self.terminate = true;
			}
		}
	}

	// Get the BlockHeaders for block number [min_block_number, max_block_number]
	async fn get_execution_blocks_between(
		&self,
		min_block_number: u64,
		max_block_number: u64,
	) -> anyhow::Result<Vec<BlockHeader>> {
		let mut headers: Vec<BlockHeader> = vec![];

		for current_block_number in min_block_number..=max_block_number {
			debug!(target: "relay", "Try add block header for block number={}", current_block_number);
			headers
				.push(self.eth1_rpc_client.get_block_header_by_number(current_block_number).await?);
		}

		Ok(headers)
	}

	async fn submit_execution_blocks(&mut self, headers: Vec<BlockHeader>) -> bool {
		info!(target: "relay", "Try submit headers batch");
		let execution_outcome = return_val_on_fail!(
			self.eth_client_pallet.send_headers(&headers).await,
			"Error on header submission",
			false
		);

		sleep(Duration::from_secs(self.sleep_time_after_submission_secs)).await;

		if let FinalExecutionStatus::Failure = execution_outcome.status {
			FAILS_ON_HEADERS_SUBMISSION.inc();
			// warn!(target: "relay", "FAIL status on Headers submission. Error: {:?}. Transaction URL: https://explorer.{}.near.org/transactions/{}",
			//     error_message, self.substrate_network_name, execution_outcome.transaction.hash);

			false
		} else {
			// info!(target: "relay", "Successful headers submission! Transaction URL: https://explorer.{}.near.org/transactions/{}",
			//                       self.substrate_network_name,
			// execution_outcome.transaction.hash);

			true
		}
	}

	async fn verify_bls_signature_for_finality_update(
		&mut self,
		light_client_update: &LightClientUpdate,
	) -> anyhow::Result<bool> {
		let signature_slot_period =
			BeaconRPCClient::get_period_for_slot(light_client_update.signature_slot);
		let finalized_slot_period = BeaconRPCClient::get_period_for_slot(
			self.eth_client_pallet.get_finalized_beacon_block_slot().await?,
		);

		let light_client_state = self.eth_client_pallet.get_light_client_state().await?;

		let sync_committee = if signature_slot_period == finalized_slot_period {
			light_client_state.current_sync_committee
		} else {
			light_client_state.next_sync_committee
		};

		finality_update_verify::is_correct_finality_update(
			self.fork_epoch,
			self.fork_version,
			self.genesis_validators_root,
			light_client_update,
			sync_committee,
		)
	}
}

// Implementation of functions for submitting light client updates
impl Eth2SubstrateRelay {
	fn is_enough_blocks_for_light_client_update(
		&self,
		last_finalized_slot_on_substrate: u64,
		last_finalized_slot_on_eth: u64,
	) -> bool {
		if (last_finalized_slot_on_eth as i64) - (last_finalized_slot_on_substrate as i64) <
			(ONE_EPOCH_IN_SLOTS * self.interval_between_light_client_updates_submission_in_epochs)
				as i64
		{
			info!(target: "relay", "Light client update were send less then {} epochs ago. Skipping sending light client update", self.interval_between_light_client_updates_submission_in_epochs);
			return false
		}

		if last_finalized_slot_on_eth <= last_finalized_slot_on_substrate {
			info!(target: "relay", "Last finalized slot on Eth equal to last finalized slot on Substrate. Skipping sending light client update.");
			return false
		}

		true
	}

	fn is_shot_run_mode(&self) -> bool {
		self.next_light_client_update.is_some()
	}

	async fn send_light_client_updates_with_checks(&mut self) -> bool {
		let last_finalized_slot_on_substrate: u64 = return_val_on_fail!(
			self.get_last_finalized_slot_on_substrate().await,
			"Error on getting finalized block slot on SUBSTRATE. Skipping sending light client update",
			false
		);

		let last_finalized_slot_on_eth: u64 = return_val_on_fail!(
			self.get_last_finalized_slot_on_eth().await,
            "Error on getting last finalized slot on Ethereum. Skipping sending light client update",
            false
		);

		info!(target: "relay", "last_finalized_slot on substrate/eth {}/{}", last_finalized_slot_on_substrate, last_finalized_slot_on_eth);

		if self.is_enough_blocks_for_light_client_update(
			last_finalized_slot_on_substrate,
			last_finalized_slot_on_eth,
		) {
			self.send_light_client_updates(
				last_finalized_slot_on_substrate,
				last_finalized_slot_on_eth,
			)
			.await;
			return true
		}

		false
	}

	async fn send_light_client_updates(
		&mut self,
		last_finalized_slot_on_near: u64,
		last_finalized_slot_on_eth: u64,
	) {
		info!(target: "relay", "= Sending light client update =");

		if self.is_shot_run_mode() {
			info!(target: "relay", "Try sending light client update from file");
			self.send_light_client_update_from_file().await;
			return
		}

		if self.get_light_client_update_by_epoch &&
			self.send_regular_light_client_update_by_epoch(
				last_finalized_slot_on_eth,
				last_finalized_slot_on_near,
			)
			.await
		{
			return
		}

		if last_finalized_slot_on_eth >=
			last_finalized_slot_on_near + self.max_blocks_for_finalization
		{
			info!(target: "relay", "Too big gap between slot of finalized block on NEAR and ETH. Sending hand made light client update");
			self.send_hand_made_light_client_update(last_finalized_slot_on_near).await;
		} else {
			self.send_regular_light_client_update(
				last_finalized_slot_on_eth,
				last_finalized_slot_on_near,
			)
			.await;
		}
	}

	async fn send_light_client_update_from_file(&mut self) {
		if let Some(light_client_update) = self.next_light_client_update.clone() {
			self.send_specific_light_client_update(light_client_update).await;
			self.terminate = true;
		}
	}

	async fn send_regular_light_client_update(
		&mut self,
		last_finalized_slot_on_eth: u64,
		last_finalized_slot_on_substrate: u64,
	) {
		let last_eth2_period_on_substrate_chain =
			BeaconRPCClient::get_period_for_slot(last_finalized_slot_on_substrate);
		info!(target: "relay", "Last finalized slot/period on substrate={}/{}", last_finalized_slot_on_substrate, last_eth2_period_on_substrate_chain);

		let end_period = BeaconRPCClient::get_period_for_slot(last_finalized_slot_on_eth);
		info!(target: "relay", "Last finalized slot/period on ethereum={}/{}", last_finalized_slot_on_eth, end_period);

		let light_client_update = if end_period == last_eth2_period_on_substrate_chain {
			debug!(target: "relay", "Finalized period on ETH and SUBSTRATE are equal. Don't fetch sync commity update");
			return_on_fail!(
				self.beacon_rpc_client.get_finality_light_client_update().await,
				"Error on getting light client update. Skipping sending light client update"
			)
		} else {
			debug!(target: "relay", "Finalized period on ETH and SUBSTRATE are different. Fetching sync commity update");
			return_on_fail!(
				self.beacon_rpc_client
					.get_light_client_update(last_eth2_period_on_substrate_chain + 1)
					.await,
				"Error on getting light client update. Skipping sending light client update"
			)
		};

		self.send_specific_light_client_update(light_client_update).await;
	}

	async fn send_regular_light_client_update_by_epoch(
		&mut self,
		last_finalized_slot_on_eth: u64,
		last_finalized_slot_on_substrate: u64,
	) -> bool {
		let last_eth2_period_on_substrate_chain =
			BeaconRPCClient::get_period_for_slot(last_finalized_slot_on_substrate);
		info!(target: "relay", "Last finalized slot/period on substrate={}/{}", last_finalized_slot_on_substrate, last_eth2_period_on_substrate_chain);

		let end_period = BeaconRPCClient::get_period_for_slot(last_finalized_slot_on_eth);
		info!(target: "relay", "Last finalized slot/period on ethereum={}/{}", last_finalized_slot_on_eth, end_period);

		let last_epoch = last_finalized_slot_on_substrate / SLOTS_PER_EPOCH;
		let last_period = last_epoch / EPOCHS_PER_SYNC_COMMITTEE_PERIOD;
		let mut update_epoch =
			last_epoch + self.interval_between_light_client_updates_submission_in_epochs + 2;

		let light_client_update = loop {
			let res = self.beacon_rpc_client.get_light_client_update_by_epoch(update_epoch).await;

			if let Ok(res) = res {
				let update_epoch =
					res.finality_update.header_update.beacon_header.slot / SLOTS_PER_EPOCH;
				let update_period = update_epoch / EPOCHS_PER_SYNC_COMMITTEE_PERIOD;

				if update_period > last_period + 1 {
					debug!(target: "relay", "Finalized period on ETH and SUBSTRATE are different. Fetching sync commity update");
					let res = return_val_on_fail!(
                        self.beacon_rpc_client
                            .get_light_client_update(update_period)
							.await,
                        "Error on getting light client update. Skipping sending light client update", false
                    );

					break res
				}

				break res
			}

			warn!(target: "relay", "Error: {}", res.unwrap_err());
			sleep(Duration::from_secs(5)).await;

			update_epoch -= 1;
		};

		self.send_specific_light_client_update(light_client_update).await
	}

	async fn get_attested_slot(
		&mut self,
		last_finalized_slot_on_substrate: u64,
	) -> anyhow::Result<u64> {
		const EXPECTED_EPOCHS_BETWEEN_HEAD_AND_FINALIZED_BLOCKS: u64 = 2;
		let next_finalized_slot = last_finalized_slot_on_substrate +
			self.interval_between_light_client_updates_submission_in_epochs * ONE_EPOCH_IN_SLOTS;
		let attested_slot = next_finalized_slot +
			EXPECTED_EPOCHS_BETWEEN_HEAD_AND_FINALIZED_BLOCKS * ONE_EPOCH_IN_SLOTS;

		let attested_slot: u64 = self
			.beacon_rpc_client
			.get_non_empty_beacon_block_header(attested_slot)
			.await?
			.slot
			.into();
		trace!(target: "relay", "Chosen attested slot {}", attested_slot);

		Ok(attested_slot)
	}

	async fn send_hand_made_light_client_update(&mut self, last_finalized_slot_on_substrate: u64) {
		let mut attested_slot = return_on_fail!(
			self.get_attested_slot(last_finalized_slot_on_substrate).await,
			"Error on getting attested slot"
		);

		let include_next_sync_committee =
			BeaconRPCClient::get_period_for_slot(last_finalized_slot_on_substrate) !=
				BeaconRPCClient::get_period_for_slot(attested_slot);

		loop {
			let light_client_update = return_on_fail!(
				HandMadeFinalityLightClientUpdate::get_finality_light_client_update(
					&self.beacon_rpc_client,
					attested_slot,
					include_next_sync_committee,
				)
				.await,
				format!(
					"Error on getting hand made light client update for attested slot={attested_slot}."
				)
			);

			let finality_update_slot =
				light_client_update.finality_update.header_update.beacon_header.slot;

			if finality_update_slot <= last_finalized_slot_on_substrate {
				info!(target: "relay", "Finality update slot for hand made light client update <= last finality update on SUBSTRATE. Increment gap for attested slot and skipping light client update.");
				attested_slot = return_on_fail!(
					self.get_attested_slot(last_finalized_slot_on_substrate + ONE_EPOCH_IN_SLOTS)
						.await,
					"Error on getting attested slot"
				);
				continue
			}

			trace!(target: "relay", "Hand made light client update: {:?}", light_client_update);
			self.send_specific_light_client_update(light_client_update).await;
			return
		}
	}

	async fn send_specific_light_client_update(
		&mut self,
		light_client_update: LightClientUpdate,
	) -> bool {
		let verification_result = return_val_on_fail!(
			self.verify_bls_signature_for_finality_update(&light_client_update).await,
			"Error on bls verification. Skip sending the light client update",
			false
		);

		if true {//if verification_result {
			info!(target: "relay", "PASS bls signature verification!");
		} else {
			warn!(target: "relay", "NOT PASS bls signature verification. Skip sending this light client update");
			return false
		}

		let execution_outcome = return_val_on_fail_and_sleep!(
			self.eth_client_pallet
				.send_light_client_update(light_client_update.clone())
				.await,
			"Fail to send light client update",
			self.sleep_time_on_sync_secs,
			false
		);

		info!(target: "relay", "Sending light client update");

		if let FinalExecutionStatus::Failure = execution_outcome.status {
			FAILS_ON_UPDATES_SUBMISSION.inc();
			warn!(target: "relay", "FAIL status on Light Client Update submission.");
		}

		// info!(target: "relay", "Successful light client update submission! Transaction URL: https://explorer.{}.near.org/transactions/{}",
		// 						self.substrate_network_name, execution_outcome.transaction.hash);

		let finalized_block_number = return_val_on_fail!(
			self.beacon_rpc_client
				.get_block_number_for_slot(types::Slot::new(
					light_client_update.finality_update.header_update.beacon_header.slot
				))
				.await,
			"Fail on getting finalized block number",
			false
		);

		info!(target: "relay", "Finalized block number from light client update = {}", finalized_block_number);
		sleep(Duration::from_secs(self.sleep_time_after_submission_secs)).await;
		true
	}
}<|MERGE_RESOLUTION|>--- conflicted
+++ resolved
@@ -270,12 +270,7 @@
 
 			let min_max = min_max!(min_block_number_in_batch, current_block_number);
 			let mut headers = skip_fail!(
-<<<<<<< HEAD
-				self.get_execution_blocks_between(min_max.0, min_max.1)
-					.await,
-=======
 				self.get_execution_blocks_between(min_max.0, min_max.1).await,
->>>>>>> 30cdbc45
 				"Network problems during fetching execution blocks",
 				self.sleep_time_on_sync_secs
 			);
@@ -664,7 +659,7 @@
 			false
 		);
 
-		if true {//if verification_result {
+		if verification_result {
 			info!(target: "relay", "PASS bls signature verification!");
 		} else {
 			warn!(target: "relay", "NOT PASS bls signature verification. Skip sending this light client update");
