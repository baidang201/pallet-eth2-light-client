[workspace.package]
version = "0.2.0-dev"
authors = ["Webb Developers <hello@webb.tools>"]
license = "GPL-3.0-or-later WITH Classpath-exception-2.0"
homepage = "https://webb.tools"
repository = "https://github.com/webb-tools/pallet-eth2-light-client"
edition = "2021"

[workspace]
members = [
    "pallets/*",
    "crates/*",
    "eth2substrate-block-relay-rs",
    "gadget",
    "gadget/cli",
<<<<<<< HEAD
    # We don't need node, so disabled it to make easier recompilation with other version
    # "node",
    # "runtime",
=======
    "node",
    "runtime",
    "primitives",
>>>>>>> e8f84967
]

[patch]
[patch.crates-io]
arbitrary = { git = "https://github.com/michaelsproul/arbitrary", rev = "a572fd8743012a4f1ada5ee5968b1b3619c427ba" }

[workspace.dependencies]
ethereum-types = { version = "0.14.1", default-features = false }
funty = "2.0.0"
anyhow = "1.0"
typed-builder = "0.16.0"
log = { version = "0.4", default-features = false }
serde_json = { version = "1.0.74", default-features = false }
serde = { version = "1.0", features = ["derive"], default-features = false }
reqwest = { version = "0.11", features = ["blocking", "json"] }
clap = { version = "4.0.9", features = ["derive"] }
tokio = { version = "1.1", features = ["macros", "rt", "time", "signal"] }
env_logger = "0.9.0"
futures = { version = "0.3.21", default-features = false }
async-std = { version = "1.12.0", default-features = false }
hex = { version = "0.4.2", default-features = false, features = ["alloc"] }
toml = "0.5.9"
atomic_refcell = "0.1.8"
bitvec = { version = "1.0.0", default-features = false }
dotenv = "0.15.0"
min-max = "0.1"
async-trait = "0.1.72"
syn = "1.0.42"
primitive-types = "0.12.1"
proc-macro2 = "1.0.23"
quote = "1.0.7"
darling = "0.13.0"
tracing = "0.1.37"
smallvec = { version = "1.6.1", default-features = false }
itertools = { version = "0.10.3", default-features = false }
prometheus = { version = "0.9", features = ["process"] }
lazy_static = { version = "1.4.0", default-features = false }
warp = "0.2"
dotenvy = "0.15.7"
rand = { version = "0.7.3", default-features = false }
rand_chacha = { version = "0.3.1", default-features = false }
backoff = { version = "0.4.0", features = ["tokio"] }
codec = { package = "parity-scale-codec", version = "3.0.0", default-features = false }
scale-info = { version = "2.5.0", default-features = false, features = [
    "derive",
] }

rlp = { version = "0.5.0", default-features = false }
rlp-derive = { version = "0.1.0", default-features = false }
derive_more = { version = "^0.99.2" }
tiny-keccak = { version = "2.0", features = [
    "keccak",
], default-features = false }
ring = { version = "0.16.19", default-features = false }
sha2 = { version = "0.10.2", default-features = false }
zeroize = { version = "1.4.2", features = [
    "zeroize_derive",
], default-features = false }

subxt = "0.29.0"
webb-relayer-utils = { git = "https://github.com/webb-tools/relayer.git" }
webb-relayer-types = { git = "https://github.com/webb-tools/relayer.git" }
webb = { git = "https://github.com/ggxchain/webb-rs.git", branch = "polkadot-v0.9.43", default-features = false, features = [
    "evm-runtime",
    "substrate-runtime",
] }
<<<<<<< HEAD
webb-proposals = { git = "https://github.com/ggxchain/webb-rs.git", branch = "polkadot-v0.9.43", default-features = false, features = [
    "scale",
    "serde",
    "evm",
] }


=======
webb-proposals = { git = "https://github.com/webb-tools/webb-rs.git", rev = "a960eaf", default-features = false, features = [
    "scale",
    "evm",
    "serde",
] }

>>>>>>> e8f84967
milagro_bls = { git = "https://github.com/Snowfork/milagro_bls", default-features = false, rev = "a6d66e4eb89015e352fb1c9f7b661ecdbb5b2176" }
types = { git = "https://github.com/webb-tools/lighthouse.git", rev = "ef72e752eaf45f4b7eb64dd8dbb0fe088f955df8" }
merkle_proof = { git = "https://github.com/webb-tools/lighthouse.git", rev = "ef72e752eaf45f4b7eb64dd8dbb0fe088f955df8" }
tree_hash = { version = "0.5.0", features = ["arbitrary"] }
ethereum_hashing = { version = "1.0.0-beta.2" }
ethereum_ssz = { version = "0.5.0", features = ["arbitrary"] }


<<<<<<< HEAD
sc-cli = { version = "0.10.0-dev", git = "https://github.com/paritytech/substrate.git", branch = "polkadot-v0.9.43" }
sc-offchain = { default-features = false, git = "https://github.com/paritytech/substrate.git", branch = "polkadot-v0.9.43" }
sp-core = { default-features = false, git = "https://github.com/paritytech/substrate.git", branch = "polkadot-v0.9.43" }
sc-executor = { version = "0.10.0-dev", git = "https://github.com/paritytech/substrate.git", branch = "polkadot-v0.9.43" }
sc-network = { version = "0.10.0-dev", git = "https://github.com/paritytech/substrate.git", branch = "polkadot-v0.9.43" }
sc-service = { version = "0.10.0-dev", git = "https://github.com/paritytech/substrate.git", branch = "polkadot-v0.9.43" }
sc-telemetry = { version = "4.0.0-dev", git = "https://github.com/paritytech/substrate.git", branch = "polkadot-v0.9.43" }
sc-keystore = { version = "4.0.0-dev", git = "https://github.com/paritytech/substrate.git", branch = "polkadot-v0.9.43" }
sc-transaction-pool = { version = "4.0.0-dev", git = "https://github.com/paritytech/substrate.git", branch = "polkadot-v0.9.43" }
sc-transaction-pool-api = { version = "4.0.0-dev", git = "https://github.com/paritytech/substrate.git", branch = "polkadot-v0.9.43" }
sc-consensus-aura = { version = "0.10.0-dev", git = "https://github.com/paritytech/substrate.git", branch = "polkadot-v0.9.43" }
sp-consensus-aura = { default-features = false, version = "0.10.0-dev", git = "https://github.com/paritytech/substrate.git", branch = "polkadot-v0.9.43" }
sp-consensus = { version = "0.10.0-dev", git = "https://github.com/paritytech/substrate.git", branch = "polkadot-v0.9.43" }
sc-consensus = { version = "0.10.0-dev", git = "https://github.com/paritytech/substrate.git", branch = "polkadot-v0.9.43" }
sc-consensus-grandpa = { version = "0.10.0-dev", git = "https://github.com/paritytech/substrate.git", branch = "polkadot-v0.9.43" }
sp-consensus-grandpa = { default-features = false, version = "4.0.0-dev", git = "https://github.com/paritytech/substrate.git", branch = "polkadot-v0.9.43" }
sc-client-api = { version = "4.0.0-dev", git = "https://github.com/paritytech/substrate.git", branch = "polkadot-v0.9.43" }
sp-runtime = { default-features = false, git = "https://github.com/paritytech/substrate.git", branch = "polkadot-v0.9.43" }
sp-io = { default-features = false, git = "https://github.com/paritytech/substrate.git", branch = "polkadot-v0.9.43" }
sp-timestamp = { version = "4.0.0-dev", git = "https://github.com/paritytech/substrate.git", branch = "polkadot-v0.9.43" }
sp-inherents = { default-features = false, version = "4.0.0-dev", git = "https://github.com/paritytech/substrate.git", branch = "polkadot-v0.9.43" }
sp-keyring = { git = "https://github.com/paritytech/substrate.git", branch = "polkadot-v0.9.43" }
sp-std = { default-features = false, git = "https://github.com/paritytech/substrate.git", branch = "polkadot-v0.9.43" }
frame-system = { default-features = false, version = "4.0.0-dev", git = "https://github.com/paritytech/substrate.git", branch = "polkadot-v0.9.43" }
frame-support = { default-features = false, git = "https://github.com/paritytech/substrate.git", branch = "polkadot-v0.9.43" }
pallet-staking = { version = "4.0.0-dev", default-features = false, git = "https://github.com/paritytech/substrate.git", branch = "polkadot-v0.9.43" }
pallet-transaction-payment = { version = "4.0.0-dev", default-features = false, git = "https://github.com/paritytech/substrate.git", branch = "polkadot-v0.9.43" }
pallet-balances = { default-features = false, git = "https://github.com/paritytech/substrate.git", branch = "polkadot-v0.9.43" }
pallet-grandpa = { version = "4.0.0-dev", default-features = false, git = "https://github.com/paritytech/substrate.git", branch = "polkadot-v0.9.43" }
pallet-indices = { version = "4.0.0-dev", default-features = false, git = "https://github.com/paritytech/substrate.git", branch = "polkadot-v0.9.43" }
pallet-session = { version = "4.0.0-dev", features = [
    "historical",
], default-features = false, git = "https://github.com/paritytech/substrate.git", branch = "polkadot-v0.9.43" }
pallet-staking-reward-curve = { version = "4.0.0-dev", default-features = false, git = "https://github.com/paritytech/substrate.git", branch = "polkadot-v0.9.43" }
pallet-sudo = { version = "4.0.0-dev", default-features = false, git = "https://github.com/paritytech/substrate.git", branch = "polkadot-v0.9.43" }
pallet-timestamp = { version = "4.0.0-dev", default-features = false, git = "https://github.com/paritytech/substrate.git", branch = "polkadot-v0.9.43" }
pallet-utility = { version = "4.0.0-dev", default-features = false, git = "https://github.com/paritytech/substrate.git", branch = "polkadot-v0.9.43" }
sp-block-builder = { version = "4.0.0-dev", default-features = false, git = "https://github.com/paritytech/substrate.git", branch = "polkadot-v0.9.43" }
sp-offchain = { version = "4.0.0-dev", default-features = false, git = "https://github.com/paritytech/substrate.git", branch = "polkadot-v0.9.43" }
sp-session = { version = "4.0.0-dev", default-features = false, git = "https://github.com/paritytech/substrate.git", branch = "polkadot-v0.9.43" }
sp-staking = { version = "4.0.0-dev", default-features = false, git = "https://github.com/paritytech/substrate.git", branch = "polkadot-v0.9.43" }
sp-transaction-pool = { version = "4.0.0-dev", default-features = false, git = "https://github.com/paritytech/substrate.git", branch = "polkadot-v0.9.43" }
sp-version = { default-features = false, git = "https://github.com/paritytech/substrate.git", branch = "polkadot-v0.9.43" }
frame-executive = { version = "4.0.0-dev", default-features = false, git = "https://github.com/paritytech/substrate.git", branch = "polkadot-v0.9.43" }
frame-try-runtime = { version = "0.10.0-dev", default-features = false, git = "https://github.com/paritytech/substrate.git", branch = "polkadot-v0.9.43" }
=======
# DKG Substrate Dependencies
dkg-runtime-primitives = { git = "https://github.com/webb-tools/dkg-substrate.git", branch = "master", default-features = false }
pallet-dkg-metadata = { git = "https://github.com/webb-tools/dkg-substrate.git", branch = "master", default-features = false }
pallet-dkg-proposal-handler = { git = "https://github.com/webb-tools/dkg-substrate.git", branch = "master", default-features = false }
pallet-dkg-proposals = { git = "https://github.com/webb-tools/dkg-substrate.git", branch = "master", default-features = false }
pallet-bridge-registry = { git = "https://github.com/webb-tools/dkg-substrate.git", branch = "master", default-features = false }

sc-cli = { version = "0.10.0-dev", git = "https://github.com/paritytech/substrate.git", branch = "polkadot-v1.0.0" }
sc-offchain = { default-features = false, git = "https://github.com/paritytech/substrate.git", branch = "polkadot-v1.0.0" }
sp-core = { default-features = false, git = "https://github.com/paritytech/substrate.git", branch = "polkadot-v1.0.0" }
sc-executor = { version = "0.10.0-dev", git = "https://github.com/paritytech/substrate.git", branch = "polkadot-v1.0.0" }
sc-network = { version = "0.10.0-dev", git = "https://github.com/paritytech/substrate.git", branch = "polkadot-v1.0.0" }
sc-service = { version = "0.10.0-dev", git = "https://github.com/paritytech/substrate.git", branch = "polkadot-v1.0.0" }
sc-telemetry = { version = "4.0.0-dev", git = "https://github.com/paritytech/substrate.git", branch = "polkadot-v1.0.0" }
sc-keystore = { version = "4.0.0-dev", git = "https://github.com/paritytech/substrate.git", branch = "polkadot-v1.0.0" }
sc-transaction-pool = { version = "4.0.0-dev", git = "https://github.com/paritytech/substrate.git", branch = "polkadot-v1.0.0" }
sc-transaction-pool-api = { version = "4.0.0-dev", git = "https://github.com/paritytech/substrate.git", branch = "polkadot-v1.0.0" }
sc-consensus-aura = { version = "0.10.0-dev", git = "https://github.com/paritytech/substrate.git", branch = "polkadot-v1.0.0" }
sp-consensus-aura = { default-features = false, version = "0.10.0-dev", git = "https://github.com/paritytech/substrate.git", branch = "polkadot-v1.0.0" }
sp-consensus = { version = "0.10.0-dev", git = "https://github.com/paritytech/substrate.git", branch = "polkadot-v1.0.0" }
sc-consensus = { version = "0.10.0-dev", git = "https://github.com/paritytech/substrate.git", branch = "polkadot-v1.0.0" }
sc-consensus-grandpa = { version = "0.10.0-dev", git = "https://github.com/paritytech/substrate.git", branch = "polkadot-v1.0.0" }
sp-consensus-grandpa = { default-features = false, version = "4.0.0-dev", git = "https://github.com/paritytech/substrate.git", branch = "polkadot-v1.0.0" }
sc-client-api = { version = "4.0.0-dev", git = "https://github.com/paritytech/substrate.git", branch = "polkadot-v1.0.0" }
sp-runtime = { default-features = false, git = "https://github.com/paritytech/substrate.git", branch = "polkadot-v1.0.0" }
sp-io = { default-features = false, git = "https://github.com/paritytech/substrate.git", branch = "polkadot-v1.0.0" }
sp-timestamp = { version = "4.0.0-dev", git = "https://github.com/paritytech/substrate.git", branch = "polkadot-v1.0.0" }
sp-inherents = { default-features = false, version = "4.0.0-dev", git = "https://github.com/paritytech/substrate.git", branch = "polkadot-v1.0.0" }
sp-keyring = { git = "https://github.com/paritytech/substrate.git", branch = "polkadot-v1.0.0" }
sp-std = { default-features = false, git = "https://github.com/paritytech/substrate.git", branch = "polkadot-v1.0.0" }
frame-system = { default-features = false, version = "4.0.0-dev", git = "https://github.com/paritytech/substrate.git", branch = "polkadot-v1.0.0" }
frame-support = { default-features = false, git = "https://github.com/paritytech/substrate.git", branch = "polkadot-v1.0.0" }
pallet-staking = { version = "4.0.0-dev", default-features = false, git = "https://github.com/paritytech/substrate.git", branch = "polkadot-v1.0.0" }
pallet-transaction-payment = { version = "4.0.0-dev", default-features = false, git = "https://github.com/paritytech/substrate.git", branch = "polkadot-v1.0.0" }
pallet-balances = { default-features = false, git = "https://github.com/paritytech/substrate.git", branch = "polkadot-v1.0.0" }
pallet-grandpa = { version = "4.0.0-dev", default-features = false, git = "https://github.com/paritytech/substrate.git", branch = "polkadot-v1.0.0" }
pallet-indices = { version = "4.0.0-dev", default-features = false, git = "https://github.com/paritytech/substrate.git", branch = "polkadot-v1.0.0" }
pallet-session = { version = "4.0.0-dev", features = [
    "historical",
], default-features = false, git = "https://github.com/paritytech/substrate.git", branch = "polkadot-v1.0.0" }
pallet-staking-reward-curve = { version = "4.0.0-dev", default-features = false, git = "https://github.com/paritytech/substrate.git", branch = "polkadot-v1.0.0" }
pallet-sudo = { version = "4.0.0-dev", default-features = false, git = "https://github.com/paritytech/substrate.git", branch = "polkadot-v1.0.0" }
pallet-timestamp = { version = "4.0.0-dev", default-features = false, git = "https://github.com/paritytech/substrate.git", branch = "polkadot-v1.0.0" }
pallet-utility = { version = "4.0.0-dev", default-features = false, git = "https://github.com/paritytech/substrate.git", branch = "polkadot-v1.0.0" }
sp-block-builder = { version = "4.0.0-dev", default-features = false, git = "https://github.com/paritytech/substrate.git", branch = "polkadot-v1.0.0" }
sp-offchain = { version = "4.0.0-dev", default-features = false, git = "https://github.com/paritytech/substrate.git", branch = "polkadot-v1.0.0" }
sp-session = { version = "4.0.0-dev", default-features = false, git = "https://github.com/paritytech/substrate.git", branch = "polkadot-v1.0.0" }
sp-staking = { version = "4.0.0-dev", default-features = false, git = "https://github.com/paritytech/substrate.git", branch = "polkadot-v1.0.0" }
sp-transaction-pool = { version = "4.0.0-dev", default-features = false, git = "https://github.com/paritytech/substrate.git", branch = "polkadot-v1.0.0" }
sp-version = { default-features = false, git = "https://github.com/paritytech/substrate.git", branch = "polkadot-v1.0.0" }
frame-executive = { version = "4.0.0-dev", default-features = false, git = "https://github.com/paritytech/substrate.git", branch = "polkadot-v1.0.0" }
frame-try-runtime = { version = "0.10.0-dev", default-features = false, git = "https://github.com/paritytech/substrate.git", branch = "polkadot-v1.0.0" }
>>>>>>> e8f84967

pallet-aura = { version = "4.0.0-dev", default-features = false, git = "https://github.com/paritytech/substrate.git", branch = "polkadot-v0.9.43" }
pallet-bags-list = { version = "4.0.0-dev", default-features = false, git = "https://github.com/paritytech/substrate.git", branch = "polkadot-v0.9.43" }
frame-election-provider-support = { version = "4.0.0-dev", default-features = false, git = "https://github.com/paritytech/substrate.git", branch = "polkadot-v0.9.43" }
pallet-election-provider-multi-phase = { version = "4.0.0-dev", default-features = false, git = "https://github.com/paritytech/substrate.git", branch = "polkadot-v0.9.43" }

# These dependencies are used for the node template's RPCs
<<<<<<< HEAD
jsonrpsee = { version = "0.16.2", features = ["server"] }
sc-rpc = { version = "4.0.0-dev", git = "https://github.com/paritytech/substrate.git", branch = "polkadot-v0.9.43" }
sp-api = { version = "4.0.0-dev", git = "https://github.com/paritytech/substrate.git", branch = "polkadot-v0.9.43", default-features = false }
sc-rpc-api = { version = "0.10.0-dev", git = "https://github.com/paritytech/substrate.git", branch = "polkadot-v0.9.43" }
sp-blockchain = { version = "4.0.0-dev", git = "https://github.com/paritytech/substrate.git", branch = "polkadot-v0.9.43" }
sc-basic-authorship = { version = "0.10.0-dev", git = "https://github.com/paritytech/substrate.git", branch = "polkadot-v0.9.43" }
substrate-frame-rpc-system = { version = "4.0.0-dev", git = "https://github.com/paritytech/substrate.git", branch = "polkadot-v0.9.43" }
pallet-transaction-payment-rpc = { version = "4.0.0-dev", git = "https://github.com/paritytech/substrate.git", branch = "polkadot-v0.9.43" }
=======
jsonrpsee = { version = "0.16.2", default-features = false }
sc-rpc = { version = "4.0.0-dev", git = "https://github.com/paritytech/substrate.git", branch = "polkadot-v1.0.0" }
sp-api = { version = "4.0.0-dev", git = "https://github.com/paritytech/substrate.git", branch = "polkadot-v1.0.0", default-features = false }
sc-rpc-api = { version = "0.10.0-dev", git = "https://github.com/paritytech/substrate.git", branch = "polkadot-v1.0.0" }
sp-blockchain = { version = "4.0.0-dev", git = "https://github.com/paritytech/substrate.git", branch = "polkadot-v1.0.0" }
sc-basic-authorship = { version = "0.10.0-dev", git = "https://github.com/paritytech/substrate.git", branch = "polkadot-v1.0.0" }
substrate-frame-rpc-system = { version = "4.0.0-dev", git = "https://github.com/paritytech/substrate.git", branch = "polkadot-v1.0.0" }
pallet-transaction-payment-rpc = { version = "4.0.0-dev", git = "https://github.com/paritytech/substrate.git", branch = "polkadot-v1.0.0" }
>>>>>>> e8f84967

# Used for the node template's RPCs
frame-system-rpc-runtime-api = { version = "4.0.0-dev", default-features = false, git = "https://github.com/paritytech/substrate.git", branch = "polkadot-v0.9.43" }
pallet-transaction-payment-rpc-runtime-api = { version = "4.0.0-dev", default-features = false, git = "https://github.com/paritytech/substrate.git", branch = "polkadot-v0.9.43" }


# These dependencies are used for runtime benchmarking
<<<<<<< HEAD
frame-benchmarking = { version = "4.0.0-dev", git = "https://github.com/paritytech/substrate.git", branch = "polkadot-v0.9.43" }
frame-benchmarking-cli = { version = "4.0.0-dev", git = "https://github.com/paritytech/substrate.git", branch = "polkadot-v0.9.43" }
frame-system-benchmarking = { version = "4.0.0-dev", default-features = false, git = "https://github.com/paritytech/substrate.git", branch = "polkadot-v0.9.43" }
try-runtime-cli = { version = "0.10.0-dev", git = "https://github.com/paritytech/substrate.git", branch = "polkadot-v0.9.43" }
=======
frame-benchmarking = { version = "4.0.0-dev", git = "https://github.com/paritytech/substrate.git", branch = "polkadot-v1.0.0" }
frame-benchmarking-cli = { version = "4.0.0-dev", git = "https://github.com/paritytech/substrate.git", branch = "polkadot-v1.0.0" }
frame-system-benchmarking = { version = "4.0.0-dev", default-features = false, git = "https://github.com/paritytech/substrate.git", branch = "polkadot-v1.0.0" }
try-runtime-cli = { version = "0.10.0-dev", git = "https://github.com/paritytech/substrate.git", branch = "polkadot-v1.0.0" }

# local deps
webb-light-client-primitives = { path = "./primitives" }
>>>>>>> e8f84967
<|MERGE_RESOLUTION|>--- conflicted
+++ resolved
@@ -13,16 +13,13 @@
     "eth2substrate-block-relay-rs",
     "gadget",
     "gadget/cli",
-<<<<<<< HEAD
     # We don't need node, so disabled it to make easier recompilation with other version
     # "node",
     # "runtime",
-=======
-    "node",
-    "runtime",
-    "primitives",
->>>>>>> e8f84967
+    # "primitives"
 ]
+
+exclude = ["pallets/light-verifier", "pallets/light-proposals"]
 
 [patch]
 [patch.crates-io]
@@ -88,22 +85,12 @@
     "evm-runtime",
     "substrate-runtime",
 ] }
-<<<<<<< HEAD
 webb-proposals = { git = "https://github.com/ggxchain/webb-rs.git", branch = "polkadot-v0.9.43", default-features = false, features = [
-    "scale",
-    "serde",
-    "evm",
-] }
-
-
-=======
-webb-proposals = { git = "https://github.com/webb-tools/webb-rs.git", rev = "a960eaf", default-features = false, features = [
     "scale",
     "evm",
     "serde",
 ] }
 
->>>>>>> e8f84967
 milagro_bls = { git = "https://github.com/Snowfork/milagro_bls", default-features = false, rev = "a6d66e4eb89015e352fb1c9f7b661ecdbb5b2176" }
 types = { git = "https://github.com/webb-tools/lighthouse.git", rev = "ef72e752eaf45f4b7eb64dd8dbb0fe088f955df8" }
 merkle_proof = { git = "https://github.com/webb-tools/lighthouse.git", rev = "ef72e752eaf45f4b7eb64dd8dbb0fe088f955df8" }
@@ -112,7 +99,13 @@
 ethereum_ssz = { version = "0.5.0", features = ["arbitrary"] }
 
 
-<<<<<<< HEAD
+# DKG Substrate Dependencies
+dkg-runtime-primitives = { git = "https://github.com/webb-tools/dkg-substrate.git", branch = "master", default-features = false }
+pallet-dkg-metadata = { git = "https://github.com/webb-tools/dkg-substrate.git", branch = "master", default-features = false }
+pallet-dkg-proposal-handler = { git = "https://github.com/webb-tools/dkg-substrate.git", branch = "master", default-features = false }
+pallet-dkg-proposals = { git = "https://github.com/webb-tools/dkg-substrate.git", branch = "master", default-features = false }
+pallet-bridge-registry = { git = "https://github.com/webb-tools/dkg-substrate.git", branch = "master", default-features = false }
+
 sc-cli = { version = "0.10.0-dev", git = "https://github.com/paritytech/substrate.git", branch = "polkadot-v0.9.43" }
 sc-offchain = { default-features = false, git = "https://github.com/paritytech/substrate.git", branch = "polkadot-v0.9.43" }
 sp-core = { default-features = false, git = "https://github.com/paritytech/substrate.git", branch = "polkadot-v0.9.43" }
@@ -158,60 +151,6 @@
 sp-version = { default-features = false, git = "https://github.com/paritytech/substrate.git", branch = "polkadot-v0.9.43" }
 frame-executive = { version = "4.0.0-dev", default-features = false, git = "https://github.com/paritytech/substrate.git", branch = "polkadot-v0.9.43" }
 frame-try-runtime = { version = "0.10.0-dev", default-features = false, git = "https://github.com/paritytech/substrate.git", branch = "polkadot-v0.9.43" }
-=======
-# DKG Substrate Dependencies
-dkg-runtime-primitives = { git = "https://github.com/webb-tools/dkg-substrate.git", branch = "master", default-features = false }
-pallet-dkg-metadata = { git = "https://github.com/webb-tools/dkg-substrate.git", branch = "master", default-features = false }
-pallet-dkg-proposal-handler = { git = "https://github.com/webb-tools/dkg-substrate.git", branch = "master", default-features = false }
-pallet-dkg-proposals = { git = "https://github.com/webb-tools/dkg-substrate.git", branch = "master", default-features = false }
-pallet-bridge-registry = { git = "https://github.com/webb-tools/dkg-substrate.git", branch = "master", default-features = false }
-
-sc-cli = { version = "0.10.0-dev", git = "https://github.com/paritytech/substrate.git", branch = "polkadot-v1.0.0" }
-sc-offchain = { default-features = false, git = "https://github.com/paritytech/substrate.git", branch = "polkadot-v1.0.0" }
-sp-core = { default-features = false, git = "https://github.com/paritytech/substrate.git", branch = "polkadot-v1.0.0" }
-sc-executor = { version = "0.10.0-dev", git = "https://github.com/paritytech/substrate.git", branch = "polkadot-v1.0.0" }
-sc-network = { version = "0.10.0-dev", git = "https://github.com/paritytech/substrate.git", branch = "polkadot-v1.0.0" }
-sc-service = { version = "0.10.0-dev", git = "https://github.com/paritytech/substrate.git", branch = "polkadot-v1.0.0" }
-sc-telemetry = { version = "4.0.0-dev", git = "https://github.com/paritytech/substrate.git", branch = "polkadot-v1.0.0" }
-sc-keystore = { version = "4.0.0-dev", git = "https://github.com/paritytech/substrate.git", branch = "polkadot-v1.0.0" }
-sc-transaction-pool = { version = "4.0.0-dev", git = "https://github.com/paritytech/substrate.git", branch = "polkadot-v1.0.0" }
-sc-transaction-pool-api = { version = "4.0.0-dev", git = "https://github.com/paritytech/substrate.git", branch = "polkadot-v1.0.0" }
-sc-consensus-aura = { version = "0.10.0-dev", git = "https://github.com/paritytech/substrate.git", branch = "polkadot-v1.0.0" }
-sp-consensus-aura = { default-features = false, version = "0.10.0-dev", git = "https://github.com/paritytech/substrate.git", branch = "polkadot-v1.0.0" }
-sp-consensus = { version = "0.10.0-dev", git = "https://github.com/paritytech/substrate.git", branch = "polkadot-v1.0.0" }
-sc-consensus = { version = "0.10.0-dev", git = "https://github.com/paritytech/substrate.git", branch = "polkadot-v1.0.0" }
-sc-consensus-grandpa = { version = "0.10.0-dev", git = "https://github.com/paritytech/substrate.git", branch = "polkadot-v1.0.0" }
-sp-consensus-grandpa = { default-features = false, version = "4.0.0-dev", git = "https://github.com/paritytech/substrate.git", branch = "polkadot-v1.0.0" }
-sc-client-api = { version = "4.0.0-dev", git = "https://github.com/paritytech/substrate.git", branch = "polkadot-v1.0.0" }
-sp-runtime = { default-features = false, git = "https://github.com/paritytech/substrate.git", branch = "polkadot-v1.0.0" }
-sp-io = { default-features = false, git = "https://github.com/paritytech/substrate.git", branch = "polkadot-v1.0.0" }
-sp-timestamp = { version = "4.0.0-dev", git = "https://github.com/paritytech/substrate.git", branch = "polkadot-v1.0.0" }
-sp-inherents = { default-features = false, version = "4.0.0-dev", git = "https://github.com/paritytech/substrate.git", branch = "polkadot-v1.0.0" }
-sp-keyring = { git = "https://github.com/paritytech/substrate.git", branch = "polkadot-v1.0.0" }
-sp-std = { default-features = false, git = "https://github.com/paritytech/substrate.git", branch = "polkadot-v1.0.0" }
-frame-system = { default-features = false, version = "4.0.0-dev", git = "https://github.com/paritytech/substrate.git", branch = "polkadot-v1.0.0" }
-frame-support = { default-features = false, git = "https://github.com/paritytech/substrate.git", branch = "polkadot-v1.0.0" }
-pallet-staking = { version = "4.0.0-dev", default-features = false, git = "https://github.com/paritytech/substrate.git", branch = "polkadot-v1.0.0" }
-pallet-transaction-payment = { version = "4.0.0-dev", default-features = false, git = "https://github.com/paritytech/substrate.git", branch = "polkadot-v1.0.0" }
-pallet-balances = { default-features = false, git = "https://github.com/paritytech/substrate.git", branch = "polkadot-v1.0.0" }
-pallet-grandpa = { version = "4.0.0-dev", default-features = false, git = "https://github.com/paritytech/substrate.git", branch = "polkadot-v1.0.0" }
-pallet-indices = { version = "4.0.0-dev", default-features = false, git = "https://github.com/paritytech/substrate.git", branch = "polkadot-v1.0.0" }
-pallet-session = { version = "4.0.0-dev", features = [
-    "historical",
-], default-features = false, git = "https://github.com/paritytech/substrate.git", branch = "polkadot-v1.0.0" }
-pallet-staking-reward-curve = { version = "4.0.0-dev", default-features = false, git = "https://github.com/paritytech/substrate.git", branch = "polkadot-v1.0.0" }
-pallet-sudo = { version = "4.0.0-dev", default-features = false, git = "https://github.com/paritytech/substrate.git", branch = "polkadot-v1.0.0" }
-pallet-timestamp = { version = "4.0.0-dev", default-features = false, git = "https://github.com/paritytech/substrate.git", branch = "polkadot-v1.0.0" }
-pallet-utility = { version = "4.0.0-dev", default-features = false, git = "https://github.com/paritytech/substrate.git", branch = "polkadot-v1.0.0" }
-sp-block-builder = { version = "4.0.0-dev", default-features = false, git = "https://github.com/paritytech/substrate.git", branch = "polkadot-v1.0.0" }
-sp-offchain = { version = "4.0.0-dev", default-features = false, git = "https://github.com/paritytech/substrate.git", branch = "polkadot-v1.0.0" }
-sp-session = { version = "4.0.0-dev", default-features = false, git = "https://github.com/paritytech/substrate.git", branch = "polkadot-v1.0.0" }
-sp-staking = { version = "4.0.0-dev", default-features = false, git = "https://github.com/paritytech/substrate.git", branch = "polkadot-v1.0.0" }
-sp-transaction-pool = { version = "4.0.0-dev", default-features = false, git = "https://github.com/paritytech/substrate.git", branch = "polkadot-v1.0.0" }
-sp-version = { default-features = false, git = "https://github.com/paritytech/substrate.git", branch = "polkadot-v1.0.0" }
-frame-executive = { version = "4.0.0-dev", default-features = false, git = "https://github.com/paritytech/substrate.git", branch = "polkadot-v1.0.0" }
-frame-try-runtime = { version = "0.10.0-dev", default-features = false, git = "https://github.com/paritytech/substrate.git", branch = "polkadot-v1.0.0" }
->>>>>>> e8f84967
 
 pallet-aura = { version = "4.0.0-dev", default-features = false, git = "https://github.com/paritytech/substrate.git", branch = "polkadot-v0.9.43" }
 pallet-bags-list = { version = "4.0.0-dev", default-features = false, git = "https://github.com/paritytech/substrate.git", branch = "polkadot-v0.9.43" }
@@ -219,8 +158,7 @@
 pallet-election-provider-multi-phase = { version = "4.0.0-dev", default-features = false, git = "https://github.com/paritytech/substrate.git", branch = "polkadot-v0.9.43" }
 
 # These dependencies are used for the node template's RPCs
-<<<<<<< HEAD
-jsonrpsee = { version = "0.16.2", features = ["server"] }
+jsonrpsee = { version = "0.16.2", default-features = false }
 sc-rpc = { version = "4.0.0-dev", git = "https://github.com/paritytech/substrate.git", branch = "polkadot-v0.9.43" }
 sp-api = { version = "4.0.0-dev", git = "https://github.com/paritytech/substrate.git", branch = "polkadot-v0.9.43", default-features = false }
 sc-rpc-api = { version = "0.10.0-dev", git = "https://github.com/paritytech/substrate.git", branch = "polkadot-v0.9.43" }
@@ -228,16 +166,6 @@
 sc-basic-authorship = { version = "0.10.0-dev", git = "https://github.com/paritytech/substrate.git", branch = "polkadot-v0.9.43" }
 substrate-frame-rpc-system = { version = "4.0.0-dev", git = "https://github.com/paritytech/substrate.git", branch = "polkadot-v0.9.43" }
 pallet-transaction-payment-rpc = { version = "4.0.0-dev", git = "https://github.com/paritytech/substrate.git", branch = "polkadot-v0.9.43" }
-=======
-jsonrpsee = { version = "0.16.2", default-features = false }
-sc-rpc = { version = "4.0.0-dev", git = "https://github.com/paritytech/substrate.git", branch = "polkadot-v1.0.0" }
-sp-api = { version = "4.0.0-dev", git = "https://github.com/paritytech/substrate.git", branch = "polkadot-v1.0.0", default-features = false }
-sc-rpc-api = { version = "0.10.0-dev", git = "https://github.com/paritytech/substrate.git", branch = "polkadot-v1.0.0" }
-sp-blockchain = { version = "4.0.0-dev", git = "https://github.com/paritytech/substrate.git", branch = "polkadot-v1.0.0" }
-sc-basic-authorship = { version = "0.10.0-dev", git = "https://github.com/paritytech/substrate.git", branch = "polkadot-v1.0.0" }
-substrate-frame-rpc-system = { version = "4.0.0-dev", git = "https://github.com/paritytech/substrate.git", branch = "polkadot-v1.0.0" }
-pallet-transaction-payment-rpc = { version = "4.0.0-dev", git = "https://github.com/paritytech/substrate.git", branch = "polkadot-v1.0.0" }
->>>>>>> e8f84967
 
 # Used for the node template's RPCs
 frame-system-rpc-runtime-api = { version = "4.0.0-dev", default-features = false, git = "https://github.com/paritytech/substrate.git", branch = "polkadot-v0.9.43" }
@@ -245,17 +173,10 @@
 
 
 # These dependencies are used for runtime benchmarking
-<<<<<<< HEAD
 frame-benchmarking = { version = "4.0.0-dev", git = "https://github.com/paritytech/substrate.git", branch = "polkadot-v0.9.43" }
 frame-benchmarking-cli = { version = "4.0.0-dev", git = "https://github.com/paritytech/substrate.git", branch = "polkadot-v0.9.43" }
 frame-system-benchmarking = { version = "4.0.0-dev", default-features = false, git = "https://github.com/paritytech/substrate.git", branch = "polkadot-v0.9.43" }
 try-runtime-cli = { version = "0.10.0-dev", git = "https://github.com/paritytech/substrate.git", branch = "polkadot-v0.9.43" }
-=======
-frame-benchmarking = { version = "4.0.0-dev", git = "https://github.com/paritytech/substrate.git", branch = "polkadot-v1.0.0" }
-frame-benchmarking-cli = { version = "4.0.0-dev", git = "https://github.com/paritytech/substrate.git", branch = "polkadot-v1.0.0" }
-frame-system-benchmarking = { version = "4.0.0-dev", default-features = false, git = "https://github.com/paritytech/substrate.git", branch = "polkadot-v1.0.0" }
-try-runtime-cli = { version = "0.10.0-dev", git = "https://github.com/paritytech/substrate.git", branch = "polkadot-v1.0.0" }
 
 # local deps
-webb-light-client-primitives = { path = "./primitives" }
->>>>>>> e8f84967
+webb-light-client-primitives = { path = "./primitives" }