--- conflicted
+++ resolved
@@ -10,11 +10,7 @@
 pub enum EthNetwork {
 	Mainnet,
 	Goerli,
-<<<<<<< HEAD
 	Sepolia,
-=======
-	Sepolia
->>>>>>> e8f84967
 }
 
 #[derive(Debug, Clone, Deserialize)]
@@ -39,11 +35,7 @@
 		match self {
 			EthNetwork::Mainnet => "mainnet",
 			EthNetwork::Goerli => "goerli",
-<<<<<<< HEAD
 			EthNetwork::Sepolia => "sepolia",
-=======
-			EthNetwork::Sepolia => "sepolia"
->>>>>>> e8f84967
 		}
 	}
 
@@ -51,11 +43,7 @@
 		match self {
 			EthNetwork::Mainnet => webb_proposals::TypedChainId::Evm(1),
 			EthNetwork::Goerli => webb_proposals::TypedChainId::Evm(5),
-<<<<<<< HEAD
 			EthNetwork::Sepolia => webb_proposals::TypedChainId::Evm(11155111),
-=======
-			EthNetwork::Sepolia => webb_proposals::TypedChainId::Evm(11155111)
->>>>>>> e8f84967
 		}
 	}
 }
